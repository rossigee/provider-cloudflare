/*
Copyright 2021 The Crossplane Authors.

Licensed under the Apache License, Version 2.0 (the "License");
you may not use this file except in compliance with the License.
You may obtain a copy of the License at

    http://www.apache.org/licenses/LICENSE-2.0

Unless required by applicable law or agreed to in writing, software
distributed under the License is distributed on an "AS IS" BASIS,
WITHOUT WARRANTIES OR CONDITIONS OF ANY KIND, either express or implied.
See the License for the specific language governing permissions and
limitations under the License.
*/

package zones

import (
	"context"
	"strings"

	"github.com/google/go-cmp/cmp"

	"github.com/pkg/errors"

	"github.com/cloudflare/cloudflare-go"

	"github.com/benagricola/provider-cloudflare/apis/zone/v1alpha1"
	clients "github.com/benagricola/provider-cloudflare/internal/clients"
)

const (
	errLoadSettings   = "error loading settings"
	errUpdateZone     = "error updating zone"
	errSetPlan        = "error setting plan"
	errUpdateSettings = "error updating settings"

	// Hardcoded string in cloudflare-go library.
	// It is used to detect a 'not found' zone
	// lookup vs. a failed lookup.
	// REF: https://github.com/cloudflare/cloudflare-go/blob/1dd2d1fe7d044b42d0b64c2f79b9e730c701ab75/cloudflare.go#L162
	// DO NOT CHANGE THIS
	errZoneNotFound = "Zone could not be found"

	// String returned by Cloudflare API if making a Zone
	// request for a Zone ID that doesn't exist.
	// It is used to detect a 'not found' zone
	// lookup vs. a failed lookup.
	// DO NOT CHANGE THIS
	errZoneInvalidID = "Invalid zone identifier"

	cfsZeroRTT                 = "0rtt"
	cfsAdvancedDDOS            = "advanced_ddos"
	cfsAlwaysOnline            = "always_online"
	cfsAlwaysUseHTTPS          = "always_use_https"
	cfsAutomaticHTTPSRewrites  = "automatic_https_rewrites"
	cfsBrotli                  = "brotli"
	cfsBrowserCacheTTL         = "browser_cache_ttl"
	cfsBrowserCheck            = "browser_check"
	cfsCacheLevel              = "cache_level"
	cfsChallengeTTL            = "challenge_ttl"
	cfsCnameFlattening         = "cname_flattening"
	cfsDevelopmentMode         = "development_mode"
	cfsEdgeCacheTTL            = "edge_cache_ttl"
	cfsEmailObfuscation        = "email_obfuscation"
	cfsHotlinkProtection       = "hotlink_protection"
	cfsHTTP2                   = "http2"
	cfsHTTP3                   = "http3"
	cfsIPGeolocation           = "ip_geolocation"
	cfsIPv6                    = "ipv6"
	cfsLogToCloudflare         = "log_to_cloudflare"
	cfsMaxUpload               = "max_upload"
	cfsMinTLSVersion           = "min_tls_version"
	cfsMirage                  = "mirage"
	cfsOpportunisticEncryption = "opportunistic_encryption"
	cfsOpportunisticOnion      = "opportunistic_onion"
	cfsOrangeToOrange          = "orange_to_orange"
	cfsOriginErrorPagePassThru = "origin_error_page_pass_thru"
	cfsPolish                  = "polish"
	cfsPrefetchPreload         = "prefetch_preload"
	cfsPrivacyPass             = "privacy_pass"
	cfsPseudoIPv4              = "pseudo_ipv4"
	cfsResponseBuffering       = "response_buffering"
	cfsRocketLoader            = "rocket_loader"
	cfsSecurityLevel           = "security_level"
	cfsServerSideExclude       = "server_side_exclude"
	cfsSortQueryStringForCache = "sort_query_string_for_cache"
	cfsSSL                     = "ssl"
	cfsTLS13                   = "tls_1_3"
	cfsTLSClientAuth           = "tls_client_auth"
	cfsTrueClientIPHeader      = "true_client_ip_header"
	cfsVisitorIP               = "visitor_ip"
	cfsWAF                     = "waf"
	cfsWebP                    = "webp"
	cfsWebSockets              = "websockets"
)

// ZoneSettingsMap contains pairs of keys and values
// that represent settings on a Zone.
type ZoneSettingsMap map[string]interface{}

// IsZoneNotFound returns true if the passed error indicates
// a Zone was not found.
func IsZoneNotFound(err error) bool {
	errStr := err.Error()
	return errStr == errZoneNotFound || strings.Contains(errStr, errZoneInvalidID)
}

// Client is a Cloudflare API client that implements methods for working
// with Zones.
type Client interface {
	CreateZone(ctx context.Context, name string, jumpstart bool, account cloudflare.Account, zoneType string) (cloudflare.Zone, error)
	DeleteZone(ctx context.Context, zoneID string) (cloudflare.ZoneID, error)
	EditZone(ctx context.Context, zoneID string, zoneOpts cloudflare.ZoneOptions) (cloudflare.Zone, error)
	UpdateZoneSettings(ctx context.Context, zoneID string, cs []cloudflare.ZoneSetting) (*cloudflare.ZoneSettingResponse, error)
	ZoneDetails(ctx context.Context, zoneID string) (cloudflare.Zone, error)
	ZoneIDByName(zoneName string) (string, error)
	ZoneSetPlan(ctx context.Context, zoneID string, planType string) error
	ZoneSettings(ctx context.Context, zoneID string) (*cloudflare.ZoneSettingResponse, error)
}

// NewClient returns a new Cloudflare API client for working with Zones.
func NewClient(cfg clients.Config) (Client, error) {
	return clients.NewClient(cfg)
}

// GenerateObservation creates an observation of a cloudflare Zone
func GenerateObservation(in cloudflare.Zone) v1alpha1.ZoneObservation {
	return v1alpha1.ZoneObservation{
		AccountID:         in.Account.ID,
		Account:           in.Account.Name,
		DevModeTimer:      in.DevMode,
		OriginalNS:        in.OriginalNS,
		OriginalRegistrar: in.OriginalRegistrar,
		OriginalDNSHost:   in.OriginalDNSHost,
		NameServers:       in.NameServers,
		PlanID:            in.Plan.ID,
		Plan:              in.Plan.Name,
		PlanPendingID:     in.PlanPending.ID,
		PlanPending:       in.PlanPending.Name,
		Status:            in.Status,
		Betas:             in.Betas,
		DeactReason:       in.DeactReason,
		VerificationKey:   in.VerificationKey,
		VanityNameServers: in.VanityNS,
	}
}

// LateInitialize initializes ZoneParameters based on the remote resource
func LateInitialize(spec *v1alpha1.ZoneParameters, z cloudflare.Zone,
	ozs *v1alpha1.ZoneSettings) bool {

	if spec == nil {
		return false
	}

	li := false
	if spec.AccountID == nil {
		spec.AccountID = &z.Account.ID
		li = true
	}
	if spec.Paused == nil {
		spec.Paused = &z.Paused
		li = true
	}
	if spec.PlanID == nil {
		spec.PlanID = &z.Plan.ID
		li = true
	}
	if len(spec.VanityNameServers) == 0 && len(z.VanityNS) > 0 {
		spec.VanityNameServers = z.VanityNS
		li = true
	}

	// Create a settings map from our Desired and Observed
	// Settings, so we can work out which fields need initialising.
	desired := zoneToSettingsMap(&spec.Settings)
	observed := zoneToSettingsMap(ozs)

	if LateInitializeSettings(observed, desired, &spec.Settings) {
		li = true
	}

	return li
}

// LateInitializeSettings initializes Settings based on the remote resource
func LateInitializeSettings(observed, desired ZoneSettingsMap, initOn *v1alpha1.ZoneSettings) bool {
	li := false

	// For each setting we retrieved from the API
	for k, v := range observed {
		// If the remote value is nil, skip
		if v == nil {
			continue
		}
		// If our local value is nil (i.e. unset), then init it
		// and set our late init state to true.
		if _, ok := desired[k]; !ok {
			desired[k] = v
			li = true
		}
	}
	// If we lateInited any fields, update them on the
	// Zone settings.
	if li {
		settingsMapToZone(desired, initOn)
	}
	return li
}

// LoadSettingsForZone loads Zone settings from the cloudflare API
// and returns a ZoneSettingsMap.
func LoadSettingsForZone(ctx context.Context,
	client Client, zoneID string, zs *v1alpha1.ZoneSettings) error {

	// Get settings
	sr, err := client.ZoneSettings(ctx, zoneID)
	if err != nil {
		return errors.Wrap(err, errLoadSettings)
	}

	// Parse the result into a map based on key
	sbk := ZoneSettingsMap{}

	for _, setting := range sr.Result {
		// Ignore settings we cant edit
		if !setting.Editable {
			continue
		}
		sbk[setting.ID] = setting.Value
	}
	settingsMapToZone(sbk, zs)
	return nil
}

// settingsMapToZone uses static definitions to map each setting
// to its' value on a ZoneSettings instance.
func settingsMapToZone(sm ZoneSettingsMap, zs *v1alpha1.ZoneSettings) {
	zs.ZeroRTT = clients.ToString(sm[cfsZeroRTT])
	zs.AdvancedDDOS = clients.ToString(sm[cfsAdvancedDDOS])
	zs.AlwaysOnline = clients.ToString(sm[cfsAlwaysOnline])
	zs.AlwaysUseHTTPS = clients.ToString(sm[cfsAlwaysUseHTTPS])
	zs.AutomaticHTTPSRewrites = clients.ToString(sm[cfsAutomaticHTTPSRewrites])
	zs.Brotli = clients.ToString(sm[cfsBrotli])
	zs.BrowserCacheTTL = clients.ToNumber(sm[cfsBrowserCacheTTL])
	zs.BrowserCheck = clients.ToString(sm[cfsBrowserCheck])
	zs.CacheLevel = clients.ToString(sm[cfsCacheLevel])
	zs.ChallengeTTL = clients.ToNumber(sm[cfsChallengeTTL])
	zs.CnameFlattening = clients.ToString(sm[cfsCnameFlattening])
	zs.DevelopmentMode = clients.ToString(sm[cfsDevelopmentMode])
	zs.EdgeCacheTTL = clients.ToNumber(sm[cfsEdgeCacheTTL])
	zs.EmailObfuscation = clients.ToString(sm[cfsEmailObfuscation])
	zs.HotlinkProtection = clients.ToString(sm[cfsHotlinkProtection])
	zs.HTTP2 = clients.ToString(sm[cfsHTTP2])
	zs.HTTP3 = clients.ToString(sm[cfsHTTP3])
	zs.IPGeolocation = clients.ToString(sm[cfsIPGeolocation])
	zs.IPv6 = clients.ToString(sm[cfsIPv6])
	zs.LogToCloudflare = clients.ToString(sm[cfsLogToCloudflare])
	zs.MaxUpload = clients.ToNumber(sm[cfsMaxUpload])
	zs.MinTLSVersion = clients.ToString(sm[cfsMinTLSVersion])
	zs.Mirage = clients.ToString(sm[cfsMirage])
	zs.OpportunisticEncryption = clients.ToString(sm[cfsOpportunisticEncryption])
	zs.OpportunisticOnion = clients.ToString(sm[cfsOpportunisticOnion])
	zs.OrangeToOrange = clients.ToString(sm[cfsOrangeToOrange])
	zs.OriginErrorPagePassThru = clients.ToString(sm[cfsOriginErrorPagePassThru])
	zs.Polish = clients.ToString(sm[cfsPolish])
	zs.PrefetchPreload = clients.ToString(sm[cfsPrefetchPreload])
	zs.PrivacyPass = clients.ToString(sm[cfsPrivacyPass])
	zs.PseudoIPv4 = clients.ToString(sm[cfsPseudoIPv4])
	zs.ResponseBuffering = clients.ToString(sm[cfsResponseBuffering])
	zs.RocketLoader = clients.ToString(sm[cfsRocketLoader])
	zs.SecurityLevel = clients.ToString(sm[cfsSecurityLevel])
	zs.ServerSideExclude = clients.ToString(sm[cfsServerSideExclude])
	zs.SortQueryStringForCache = clients.ToString(sm[cfsSortQueryStringForCache])
	zs.SSL = clients.ToString(sm[cfsSSL])
	zs.TLS13 = clients.ToString(sm[cfsTLS13])
	zs.TLSClientAuth = clients.ToString(sm[cfsTLSClientAuth])
	zs.TrueClientIPHeader = clients.ToString(sm[cfsTrueClientIPHeader])
	zs.VisitorIP = clients.ToString(sm[cfsVisitorIP])
	zs.WAF = clients.ToString(sm[cfsWAF])
	zs.WebP = clients.ToString(sm[cfsWebP])
	zs.WebSockets = clients.ToString(sm[cfsWebSockets])
}

func mapSet(sm ZoneSettingsMap, key string, value interface{}) {
	// Note for clarity: These case statements _cannot_ be combined
	// as they are extracting the individual value type pointers
	// from the interface that is passed in.
	switch vt := (value).(type) {
	case *string:
		if vt != nil {
			sm[key] = *vt
		}
	case *int64:
		if vt != nil {
			sm[key] = *vt
		}
	// Empty pointer values are ignored
	default:
		return
	}
}

// ZoneToSettingsMap uses static definitions to map each setting
// from its' value on a ZoneSettings instance.
func zoneToSettingsMap(zs *v1alpha1.ZoneSettings) ZoneSettingsMap {
	sm := ZoneSettingsMap{}
	mapSet(sm, cfsZeroRTT, zs.ZeroRTT)
	mapSet(sm, cfsAdvancedDDOS, zs.AdvancedDDOS)
	mapSet(sm, cfsAlwaysOnline, zs.AlwaysOnline)
	mapSet(sm, cfsAlwaysUseHTTPS, zs.AlwaysUseHTTPS)
	mapSet(sm, cfsAutomaticHTTPSRewrites, zs.AutomaticHTTPSRewrites)
	mapSet(sm, cfsBrotli, zs.Brotli)
	mapSet(sm, cfsBrowserCacheTTL, zs.BrowserCacheTTL)
	mapSet(sm, cfsBrowserCheck, zs.BrowserCheck)
	mapSet(sm, cfsCacheLevel, zs.CacheLevel)
	mapSet(sm, cfsChallengeTTL, zs.ChallengeTTL)
	mapSet(sm, cfsCnameFlattening, zs.CnameFlattening)
	mapSet(sm, cfsDevelopmentMode, zs.DevelopmentMode)
	mapSet(sm, cfsEdgeCacheTTL, zs.EdgeCacheTTL)
	mapSet(sm, cfsEmailObfuscation, zs.EmailObfuscation)
	mapSet(sm, cfsHotlinkProtection, zs.HotlinkProtection)
	mapSet(sm, cfsHTTP2, zs.HTTP2)
	mapSet(sm, cfsHTTP3, zs.HTTP3)
	mapSet(sm, cfsIPGeolocation, zs.IPGeolocation)
	mapSet(sm, cfsIPv6, zs.IPv6)
	mapSet(sm, cfsLogToCloudflare, zs.LogToCloudflare)
	mapSet(sm, cfsMaxUpload, zs.MaxUpload)
	mapSet(sm, cfsMinTLSVersion, zs.MinTLSVersion)
	mapSet(sm, cfsMirage, zs.Mirage)
	mapSet(sm, cfsOpportunisticEncryption, zs.OpportunisticEncryption)
	mapSet(sm, cfsOpportunisticOnion, zs.OpportunisticOnion)
	mapSet(sm, cfsOrangeToOrange, zs.OrangeToOrange)
	mapSet(sm, cfsOriginErrorPagePassThru, zs.OriginErrorPagePassThru)
	mapSet(sm, cfsPolish, zs.Polish)
	mapSet(sm, cfsPrefetchPreload, zs.PrefetchPreload)
	mapSet(sm, cfsPrivacyPass, zs.PrivacyPass)
	mapSet(sm, cfsPseudoIPv4, zs.PseudoIPv4)
	mapSet(sm, cfsResponseBuffering, zs.ResponseBuffering)
	mapSet(sm, cfsRocketLoader, zs.RocketLoader)
	mapSet(sm, cfsSecurityLevel, zs.SecurityLevel)
	mapSet(sm, cfsServerSideExclude, zs.ServerSideExclude)
	mapSet(sm, cfsSortQueryStringForCache, zs.SortQueryStringForCache)
	mapSet(sm, cfsSSL, zs.SSL)
	mapSet(sm, cfsTLS13, zs.TLS13)
	mapSet(sm, cfsTLSClientAuth, zs.TLSClientAuth)
	mapSet(sm, cfsTrueClientIPHeader, zs.TrueClientIPHeader)
	mapSet(sm, cfsVisitorIP, zs.VisitorIP)
	mapSet(sm, cfsWAF, zs.WAF)
	mapSet(sm, cfsWebP, zs.WebP)
	mapSet(sm, cfsWebSockets, zs.WebSockets)
	return sm
}

// GetChangedSettings builds a map of only the settings whose
// values need to be updated.
func GetChangedSettings(czs, dzs *v1alpha1.ZoneSettings) []cloudflare.ZoneSetting {
	out := []cloudflare.ZoneSetting{}

	current := zoneToSettingsMap(czs)
	desired := zoneToSettingsMap(dzs)

	for k, nv := range desired {
		cv := current[k]
		// If the current value and new value are not the same,
		// append a ZoneSetting entry to the output list, in
		// preparation for updating.
		if cv != nv {
			zs := cloudflare.ZoneSetting{
				ID:    k,
				Value: nv,
			}
			out = append(out, zs)
		}
	}
	return out
}

// UpToDate checks if the remote resource is up to date with the
// requested resource parameters.
<<<<<<< HEAD
func UpToDate(spec *v1alpha1.ZoneParameters, z cloudflare.Zone) bool {
=======
func UpToDate(spec *v1alpha1.ZoneParameters, z cloudflare.Zone, ozs *v1alpha1.ZoneSettings) bool { //nolint:gocyclo
	// NOTE: Gocyclo ignored here because this method has to check each field
	// properly. Avoid putting any more complex logic here, if possible.

>>>>>>> 9bbae65e
	// If we don't have a spec, we _must_ be up to date.
	if spec == nil {
		return true
	}

	// Check if mutable fields are up to date with resource
	if spec.Paused != nil && *spec.Paused != z.Paused {
		return false
	}

	// We only detect the resource as not up to date if the requested
	// plan is not the current plan or the pending plan.
	// Since it can take a month for the plan to change from pending
	// to active.
	if spec.PlanID != nil && *spec.PlanID != z.Plan.ID && *spec.PlanID != z.PlanPending.ID {
		return false
	}

	// TODO: Does this handle nameservers in the wrong order?
	if (spec.VanityNameServers != nil && !cmp.Equal(spec.VanityNameServers, z.VanityNS)) ||
		(spec.VanityNameServers == nil && len(z.VanityNS) > 0) {
		return false
	}

	// Compare settings
	// NOTE: If any settings contain lists or complex structures
	// it may be necessary to modify this to sort those structures or
	// compare them in a different manner.
	// Have a look at https://pkg.go.dev/github.com/google/go-cmp@v0.5.4/cmp/cmpopts
	// to see if what you're looking for is supported by the cmp library
	// before implementing here.
	if !cmp.Equal(*ozs, spec.Settings) {
		return false
	}
	return true
}

// UpdateZone updates mutable values on a Zone
func UpdateZone(ctx context.Context, client Client, zoneID string, spec v1alpha1.ZoneParameters) error { //nolint:gocyclo
	// Get current zone status
	z, err := client.ZoneDetails(ctx, zoneID)
	if err != nil {
		return errors.Wrap(err, errUpdateZone)
	}

	zo := cloudflare.ZoneOptions{}
	u := false

	if spec.Paused != nil && *spec.Paused != z.Paused {
		zo.Paused = spec.Paused
		u = true
	}

	if !cmp.Equal(spec.VanityNameServers, z.VanityNS) {
		zo.VanityNS = spec.VanityNameServers
		u = true
	}

	// Update zone options if necessary
	if u {
		_, err := client.EditZone(ctx, zoneID, zo)
		if err != nil {
			return err
		}
	}

	// ZoneSetPlan appears to use a zone subscriptions endpoint
	// Rather than just EditZone, so we implement it separately.
	// We only update if the requested plan is not the current plan
	// OR the pending plan, as it may take a long time for the plan
	// change to take effect.
	if spec.PlanID != nil && *spec.PlanID != z.Plan.ID &&
		spec.PlanID != &z.PlanPending.ID {
		err := client.ZoneSetPlan(ctx, zoneID, *spec.PlanID)
		if err != nil {
			return errors.Wrap(err, errSetPlan)
		}
	}

	// We don't store observed settings so look them up before changing.
	curSettings := v1alpha1.ZoneSettings{}
	err = LoadSettingsForZone(ctx, client, zoneID, &curSettings)
	if err != nil {
		return errors.Wrap(err, errUpdateSettings)
	}

	// See if any settings were updated, otherwise return
	// update is complete.
	cs := GetChangedSettings(&curSettings, &spec.Settings)
	if len(cs) < 1 {
		return nil
	}

	// One or more settings were changed, so update them and return.
	_, err = client.UpdateZoneSettings(ctx, zoneID, cs)
	return errors.Wrap(err, errUpdateSettings)
}<|MERGE_RESOLUTION|>--- conflicted
+++ resolved
@@ -380,14 +380,10 @@
 
 // UpToDate checks if the remote resource is up to date with the
 // requested resource parameters.
-<<<<<<< HEAD
-func UpToDate(spec *v1alpha1.ZoneParameters, z cloudflare.Zone) bool {
-=======
 func UpToDate(spec *v1alpha1.ZoneParameters, z cloudflare.Zone, ozs *v1alpha1.ZoneSettings) bool { //nolint:gocyclo
 	// NOTE: Gocyclo ignored here because this method has to check each field
 	// properly. Avoid putting any more complex logic here, if possible.
 
->>>>>>> 9bbae65e
 	// If we don't have a spec, we _must_ be up to date.
 	if spec == nil {
 		return true
